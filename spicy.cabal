cabal-version: 1.12

-- This file has been generated from package.yaml by hpack version 0.31.2.
--
-- see: https://github.com/sol/hpack
--
<<<<<<< HEAD
-- hash: 3f1451898124696b97330838b23988d721868859a8ca572d6728fff9573e6bee
=======
-- hash: 078673ab1b6affe8bb655855b5070b943cfc322de37508eada0a13db93e0d6fb
>>>>>>> 6c2db482

name:           spicy
version:        0.0.0.1
description:    Please see the README on GitHub at <https://github.com/sheepforce/Spicy#readme>
homepage:       https://github.com/sheepforce/Spicy#readme
bug-reports:    https://github.com/sheepforce/Spicy/issues
author:         Phillip Seeber
maintainer:     phillip.seeber@uni-jena.de
copyright:      2019 Phillip Seeber
license:        GPL-3
license-file:   LICENSE
build-type:     Simple
extra-source-files:
    README.md
    LICENSE
    goldentests/input/1hfe.pdb
    goldentests/input/4ndg.pdb
    goldentests/input/6cvr.json
    goldentests/input/6cvr.pdb
    goldentests/input/FePorphyrine.mol2
    goldentests/input/FePorphyrine.txyz
    goldentests/input/FePorphyrine.xyz
    goldentests/input/HeteroTraj.xyz
    goldentests/input/N2_bonded.xyz
    goldentests/input/N2_nonbonded.xyz
    goldentests/input/Peptid.json
    goldentests/input/Peptid.mol2
    goldentests/input/Peptid.pdb
    goldentests/input/RuKomplex.txyz
    goldentests/input/SulfateInSolution.txyz
    goldentests/input/SulfateInSolution.xyz
    goldentests/input/TolueneCl2.txyz
    goldentests/input/TolueneCl2.xyz
    goldentests/goldenfiles/1hfe__testParserPDB1.json.golden
    goldentests/goldenfiles/4ndg__testParserPDB3.json.golden
    goldentests/goldenfiles/6cvr__testParserPDB2.json.golden
    goldentests/goldenfiles/6cvr__testParserSpicy1.json.golden
    goldentests/goldenfiles/FePorphyrine__testParserXYZ1.json.golden
    goldentests/goldenfiles/HeteroTraj__testParserXYZ2.json.golden
    goldentests/goldenfiles/Peptid__testParserMOL21.json.golden
    goldentests/goldenfiles/RuKomplex__testParserTXYZ1.json.golden

source-repository head
  type: git
  location: https://github.com/sheepforce/Spicy

flag cuda
  description: Enable Nvidia GPU backend for Accelerate. This disables the CPU backend.
  manual: True
  default: False

flag dev
  description: Build quickly without optimisations.
  manual: True
  default: False

library
  exposed-modules:
      Spicy.Data
      Spicy.Math
      Spicy.Math.Internal
      Spicy.Molecule
      Spicy.Molecule.Util
      Spicy.Parser
      Spicy.Types
      Spicy.Wrapper.ORCA
      Spicy.Wrapper.ORCA.Methods
      Spicy.Writer.Molecule
  other-modules:
      Paths_spicy
  hs-source-dirs:
      src
  default-extensions: TypeOperators TemplateHaskell BangPatterns OverloadedStrings
  ghc-options: -Wall -Wno-unused-top-binds -Wcompat -Widentities -Wincomplete-record-updates -Wincomplete-uni-patterns -Wpartial-fields -Wredundant-constraints
  build-depends:
      accelerate >=1.3.0.0 && <=1.4.0.0
    , accelerate-io >=1.3.0.0 && <=1.4.0.0
    , accelerate-io-vector >=0.1.0.0 && <=0.2.0.0
    , accelerate-llvm >=1.3.0.0 && <=1.4.0.0
    , accelerate-llvm-native >=1.3.0.0 && <=1.4.0.0
    , aeson >=1.4.4.0
    , aeson-pretty >=0.8.7
    , array >=0.5.3.0
    , attoparsec >=0.13.1.0
    , base >=4.7 && <5
    , bytestring >=0.10.8
    , containers >=0.6.0.1
    , deepseq >=1.4.2.0
    , filepath >=1.4.2
    , lens-accelerate >=0.3.0.0 && <=0.4.0.0
    , microlens-platform >=0.3.9.0
    , parallel >=3.2.1.0
    , process >=1.4.3.0
    , random >=1.1
    , repa >=3.4.1.4
    , rio >=0.1.8.0
    , split >=0.2.3.2
    , text >=1.2.2.0
    , utf8-string >=1.0.1
    , vector >=0.12.0.0
  if flag(dev)
    ghc-options: -O0
  else
    ghc-options: -Werror -fllvm -O2
  if flag(cuda)
    cpp-options: -DCUDA
    build-depends:
        accelerate-llvm-ptx >=1.3.0.0 && <=1.4.0.0
  else
    build-depends:
        accelerate-llvm-native >=1.3.0.0 && <=1.4.0.0
  default-language: Haskell2010

executable benchmarks-exe
  main-is: benchmarks.hs
  other-modules:
      Paths_spicy
  hs-source-dirs:
      app
  ghc-options: -Wall -Wno-unused-top-binds -Wcompat -Widentities -Wincomplete-record-updates -Wincomplete-uni-patterns -Wpartial-fields -Wredundant-constraints -threaded -rtsopts
  build-depends:
      accelerate >=1.3.0.0 && <=1.4.0.0
    , accelerate-io >=1.3.0.0 && <=1.4.0.0
    , accelerate-io-vector >=0.1.0.0 && <=0.2.0.0
    , accelerate-llvm >=1.3.0.0 && <=1.4.0.0
    , accelerate-llvm-native >=1.3.0.0 && <=1.4.0.0
    , aeson >=1.4.4.0
    , aeson-pretty >=0.8.7
    , array >=0.5.3.0
    , attoparsec >=0.13.1.0
    , base >=4.7 && <5
    , bytestring >=0.10.8
    , containers >=0.6.0.1
    , criterion >=1.4.1.0
    , deepseq >=1.4.2.0
    , filepath >=1.4.2
    , lens-accelerate >=0.3.0.0 && <=0.4.0.0
    , microlens-platform >=0.3.9.0
    , parallel >=3.2.1.0
    , process >=1.4.3.0
    , random >=1.1
    , repa >=3.4.1.4
    , rio >=0.1.8.0
    , spicy
    , split >=0.2.3.2
    , text >=1.2.2.0
    , utf8-string >=1.0.1
    , vector >=0.12.0.0
  if flag(dev)
    ghc-options: -O0
  else
    ghc-options: -Werror -fllvm -O2
  if flag(cuda)
    cpp-options: -DCUDA
    build-depends:
        accelerate-llvm-ptx >=1.3.0.0 && <=1.4.0.0
  else
    build-depends:
        accelerate-llvm-native >=1.3.0.0 && <=1.4.0.0
  default-language: Haskell2010

executable spicy
  main-is: spicy.hs
  other-modules:
      Paths_spicy
  hs-source-dirs:
      app
  ghc-options: -Wall -Wno-unused-top-binds -Wcompat -Widentities -Wincomplete-record-updates -Wincomplete-uni-patterns -Wpartial-fields -Wredundant-constraints -threaded -rtsopts
  build-depends:
      accelerate >=1.3.0.0 && <=1.4.0.0
    , accelerate-io >=1.3.0.0 && <=1.4.0.0
    , accelerate-io-vector >=0.1.0.0 && <=0.2.0.0
    , accelerate-llvm >=1.3.0.0 && <=1.4.0.0
    , accelerate-llvm-native >=1.3.0.0 && <=1.4.0.0
    , aeson >=1.4.4.0
    , aeson-pretty >=0.8.7
    , array >=0.5.3.0
    , attoparsec >=0.13.1.0
    , base >=4.7 && <5
    , bytestring >=0.10.8
    , containers >=0.6.0.1
    , deepseq >=1.4.2.0
    , filepath >=1.4.2
    , lens-accelerate >=0.3.0.0 && <=0.4.0.0
    , microlens-platform >=0.3.9.0
    , parallel >=3.2.1.0
    , process >=1.4.3.0
    , random >=1.1
    , repa >=3.4.1.4
    , rio >=0.1.8.0
    , spicy
    , split >=0.2.3.2
    , text >=1.2.2.0
    , utf8-string >=1.0.1
    , vector >=0.12.0.0
  if flag(dev)
    ghc-options: -O0
  else
    ghc-options: -Werror -fllvm -O2
  if flag(cuda)
    cpp-options: -DCUDA
    build-depends:
        accelerate-llvm-ptx >=1.3.0.0 && <=1.4.0.0
  else
    build-depends:
        accelerate-llvm-native >=1.3.0.0 && <=1.4.0.0
  default-language: Haskell2010

executable unittests-exe
  main-is: testing.hs
  other-modules:
      Paths_spicy
  hs-source-dirs:
      app
  ghc-options: -Wall -Wno-unused-top-binds -Wcompat -Widentities -Wincomplete-record-updates -Wincomplete-uni-patterns -Wpartial-fields -Wredundant-constraints -threaded -rtsopts
  build-depends:
      accelerate >=1.3.0.0 && <=1.4.0.0
    , accelerate-io >=1.3.0.0 && <=1.4.0.0
    , accelerate-io-vector >=0.1.0.0 && <=0.2.0.0
    , accelerate-llvm >=1.3.0.0 && <=1.4.0.0
    , accelerate-llvm-native >=1.3.0.0 && <=1.4.0.0
    , aeson >=1.4.4.0
    , aeson-pretty >=0.8.7
    , array >=0.5.3.0
    , attoparsec >=0.13.1.0
    , base >=4.7 && <5
    , bytestring >=0.10.8
    , containers >=0.6.0.1
    , deepseq >=1.4.2.0
    , filepath >=1.4.2
    , lens-accelerate >=0.3.0.0 && <=0.4.0.0
    , microlens-platform >=0.3.9.0
    , parallel >=3.2.1.0
    , process >=1.4.3.0
    , random >=1.1
    , repa >=3.4.1.4
    , rio >=0.1.8.0
    , spicy
    , split >=0.2.3.2
    , tasty >=0.11.3
    , tasty-golden >=2.3.1
    , tasty-hunit
    , text >=1.2.2.0
    , utf8-string >=1.0.1
    , vector >=0.12.0.0
  if flag(dev)
    ghc-options: -O0
  else
    ghc-options: -Werror -fllvm -O2
  if flag(cuda)
    cpp-options: -DCUDA
    build-depends:
        accelerate-llvm-ptx >=1.3.0.0 && <=1.4.0.0
  else
    build-depends:
        accelerate-llvm-native >=1.3.0.0 && <=1.4.0.0
  default-language: Haskell2010

test-suite unittests
  type: exitcode-stdio-1.0
  main-is: testing.hs
  other-modules:
      Paths_spicy
  hs-source-dirs:
      app
  ghc-options: -Wall -Wno-unused-top-binds -Wcompat -Widentities -Wincomplete-record-updates -Wincomplete-uni-patterns -Wpartial-fields -Wredundant-constraints -threaded -rtsopts
  build-depends:
      accelerate >=1.3.0.0 && <=1.4.0.0
    , accelerate-io >=1.3.0.0 && <=1.4.0.0
    , accelerate-io-vector >=0.1.0.0 && <=0.2.0.0
    , accelerate-llvm >=1.3.0.0 && <=1.4.0.0
    , accelerate-llvm-native >=1.3.0.0 && <=1.4.0.0
    , aeson >=1.4.4.0
    , aeson-pretty >=0.8.7
    , array >=0.5.3.0
    , attoparsec >=0.13.1.0
    , base >=4.7 && <5
    , bytestring >=0.10.8
    , containers >=0.6.0.1
    , deepseq >=1.4.2.0
    , filepath >=1.4.2
    , lens-accelerate >=0.3.0.0 && <=0.4.0.0
    , microlens-platform >=0.3.9.0
    , parallel >=3.2.1.0
    , process >=1.4.3.0
    , random >=1.1
    , repa >=3.4.1.4
    , rio >=0.1.8.0
    , spicy
    , split >=0.2.3.2
    , tasty >=0.11.3
    , tasty-golden >=2.3.1
    , tasty-hunit
    , text >=1.2.2.0
    , utf8-string >=1.0.1
    , vector >=0.12.0.0
  if flag(dev)
    ghc-options: -O0
  else
    ghc-options: -Werror -fllvm -O2
  if flag(cuda)
    cpp-options: -DCUDA
    build-depends:
        accelerate-llvm-ptx >=1.3.0.0 && <=1.4.0.0
  else
    build-depends:
        accelerate-llvm-native >=1.3.0.0 && <=1.4.0.0
  default-language: Haskell2010

benchmark benchmarks
  type: exitcode-stdio-1.0
  main-is: benchmarks.hs
  other-modules:
      Paths_spicy
  hs-source-dirs:
      app
  ghc-options: -Wall -Wno-unused-top-binds -Wcompat -Widentities -Wincomplete-record-updates -Wincomplete-uni-patterns -Wpartial-fields -Wredundant-constraints -threaded -rtsopts
  build-depends:
      accelerate >=1.3.0.0 && <=1.4.0.0
    , accelerate-io >=1.3.0.0 && <=1.4.0.0
    , accelerate-io-vector >=0.1.0.0 && <=0.2.0.0
    , accelerate-llvm >=1.3.0.0 && <=1.4.0.0
    , accelerate-llvm-native >=1.3.0.0 && <=1.4.0.0
    , aeson >=1.4.4.0
    , aeson-pretty >=0.8.7
    , array >=0.5.3.0
    , attoparsec >=0.13.1.0
    , base >=4.7 && <5
    , bytestring >=0.10.8
    , containers >=0.6.0.1
    , criterion >=1.4.1.0
    , deepseq >=1.4.2.0
    , filepath >=1.4.2
    , lens-accelerate >=0.3.0.0 && <=0.4.0.0
    , microlens-platform >=0.3.9.0
    , parallel >=3.2.1.0
    , process >=1.4.3.0
    , random >=1.1
    , repa >=3.4.1.4
    , rio >=0.1.8.0
    , spicy
    , split >=0.2.3.2
    , text >=1.2.2.0
    , utf8-string >=1.0.1
    , vector >=0.12.0.0
  if flag(dev)
    ghc-options: -O0
  else
    ghc-options: -Werror -fllvm -O2
  if flag(cuda)
    cpp-options: -DCUDA
    build-depends:
        accelerate-llvm-ptx >=1.3.0.0 && <=1.4.0.0
  else
    build-depends:
        accelerate-llvm-native >=1.3.0.0 && <=1.4.0.0
  default-language: Haskell2010<|MERGE_RESOLUTION|>--- conflicted
+++ resolved
@@ -4,11 +4,7 @@
 --
 -- see: https://github.com/sol/hpack
 --
-<<<<<<< HEAD
--- hash: 3f1451898124696b97330838b23988d721868859a8ca572d6728fff9573e6bee
-=======
 -- hash: 078673ab1b6affe8bb655855b5070b943cfc322de37508eada0a13db93e0d6fb
->>>>>>> 6c2db482
 
 name:           spicy
 version:        0.0.0.1
