--- conflicted
+++ resolved
@@ -4,11 +4,7 @@
 --
 -- see: https://github.com/sol/hpack
 --
-<<<<<<< HEAD
--- hash: 809d7c1816de8a02c5e6de7fb4d55416e37e1c25b2aa744e6f7477b68f3f4624
-=======
 -- hash: 34cc979e772539c3e9ad07cf3e00be427fc9b663464aff4a1ee99a76d8ef7058
->>>>>>> 4d074e14
 
 name:           spicy
 version:        0.0.0.1
@@ -31,11 +27,7 @@
     goldentests/input/FePorphyrine.mol2
     goldentests/input/FePorphyrine.txyz
     goldentests/input/FePorphyrine.xyz
-<<<<<<< HEAD
-    goldentests/input/H2O.xyz
-=======
     goldentests/input/Ferrocene.xyz
->>>>>>> 4d074e14
     goldentests/input/HeteroTraj.xyz
     goldentests/input/mDCB+.xyz
     goldentests/input/N2_bonded.xyz
@@ -53,14 +45,10 @@
     goldentests/goldenfiles/6cvr__testParserPDB2.json.golden
     goldentests/goldenfiles/6cvr__testParserSpicy1.json.golden
     goldentests/goldenfiles/FePorphyrine__testParserXYZ1.json.golden
-<<<<<<< HEAD
-    goldentests/goldenfiles/H2O__testParserXYZ3.json.golden
-=======
     goldentests/goldenfiles/FePorphyrine__testWriterMOL21_Orig.json.golden
     goldentests/goldenfiles/FePorphyrine__testWriterXYZ1.json.golden
     goldentests/goldenfiles/FePorphyrine__testWriterXYZ1_Orig.json.golden
     goldentests/goldenfiles/Ferrocene__testParserXYZ3.json.golden
->>>>>>> 4d074e14
     goldentests/goldenfiles/HeteroTraj__testParserXYZ2.json.golden
     goldentests/goldenfiles/Peptid__testParserMOL21.json.golden
     goldentests/goldenfiles/Peptid__testWriterPDB1_Orig.json.golden
