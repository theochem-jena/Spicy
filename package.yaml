--- conflicted
+++ resolved
@@ -54,12 +54,9 @@
   - bytestring >= 0.10.8
   - aeson >= 1.4.4.0
   - aeson-pretty >= 0.8.7
-<<<<<<< HEAD
   - graphite >= 0.10.0.1
-  - hashable >= 1.2.7.0 
+  - hashable >= 1.2.7.0
   # Accelerate
-=======
->>>>>>> 4d074e14
   - vector >= 0.12.0.0
   - transformers >= 0.5.6.2
   - safe-exceptions >= 0.1.7.0
