--- conflicted
+++ resolved
@@ -17,7 +17,6 @@
 {-# LANGUAGE TemplateHaskell #-}
 
 module Spicy.Math
-<<<<<<< HEAD
 ( (<.>)
 , vLength
 , vDistance
@@ -50,50 +49,7 @@
 
 import           Spicy.Types
 import           Lens.Micro.Platform               as L
-#ifdef CUDA
-import           Data.Array.Accelerate.LLVM.PTX
-#else
-import           Data.Array.Accelerate.LLVM.Native
-#endif
-
-
-{-
-(<!!>) :: (VS.Shape sh, VS.Elt e) => VS.Array sh e -> Int -> e
-arr <!!> ix =
-  let accAtIx = VS.runQ $ VS.unit $ arr VS.!! ix :: VS.Scalar e
-      atIx = head . VS.toList $ accAtIx
-  in  atIx
-  -}
-=======
-  ( (<.>)
-  , vLength
-  , vDistance
-  , vAngle
-  , vCross
-  )
-where
-import           Control.Exception.Safe
-import           Data.Array.Accelerate          ( Matrix )
-import qualified Data.Foldable                 as F
-import           Data.Sequence                  ( Seq )
-import qualified Data.Sequence                 as S
-import           Prelude                 hiding ( cycle
-                                                , foldl1
-                                                , foldr1
-                                                , head
-                                                , init
-                                                , last
-                                                , maximum
-                                                , minimum
-                                                , tail
-                                                , take
-                                                , takeWhile
-                                                , (!!)
-                                                )
-import           Spicy.Internal.Accelerate
-import qualified Spicy.Math.Internal           as MI
-import           Spicy.Types
->>>>>>> 4d074e14
+import Spicy.Internal.Accelerate
 
 
 {-|
@@ -118,7 +74,7 @@
 
 
 {-|
-Angle in radian between 2 'Seq's. 
+Angle in radian between 2 'Seq's.
 -}
 vAngle :: (Floating a) => Seq a -> Seq a -> a
 vAngle a b = acos $ (a <.> b) / (vLength a * vLength b)
@@ -155,11 +111,11 @@
 
 
 {-|
-Quick checking function for testing purposes. Takes a molecule and two indices 
+Quick checking function for testing purposes. Takes a molecule and two indices
 and gives "Maybe" the bond length
 -}
 getBondLength :: Molecule -> Int -> Int -> Maybe Double
-getBondLength mol idx1 idx2 = 
+getBondLength mol idx1 idx2 =
   do
     let atomIM = _molecule_Atoms mol                            :: IntMap Atom
     atom1   <- (^. atom_Coordinates) <$> IM.lookup idx1 atomIM  :: Maybe (Seq Double)
@@ -171,32 +127,32 @@
 
 
 {-|
-Calculate angles between bonded atoms in a Molecule and give a vector of a triple of atom indices 
+Calculate angles between bonded atoms in a Molecule and give a vector of a triple of atom indices
 and the angle between them.
 -}
 calcAnglesBetweenAtoms :: Molecule -> UG.UGraph Int () -> Seq (Double, (Int, Int, Int))
-calcAnglesBetweenAtoms mol bondGraph = 
-  let 
+calcAnglesBetweenAtoms mol bondGraph =
+  let
       -- Build primitive Seq's of triples using the bond graph
       tripleSeq  = F.foldl (\ acc (Edge o t _) ->
         let tts       = S.fromList $ GT.adjacentVertices bondGraph t  :: Seq Int
             oos       = S.fromList $ GT.adjacentVertices bondGraph o  :: Seq Int
             trips     = FN.fmap (\tt -> (o, t, tt)) tts               :: Seq (Int, Int, Int)
             altTrips  = FN.fmap (\oo -> (t, o, oo)) oos               :: Seq (Int, Int, Int)
-        in  (acc S.><) 
+        in  (acc S.><)
           $ S.filter (\(a, b, c) -> a P./= c P.&& b P./= c) (altTrips S.>< trips)
         ) S.empty $ UG.edges bondGraph
       -- As some triples are duplicate, remove them #Housekeeping :)
-      cleanSeq = MU.nubBy (P.==) 
+      cleanSeq = MU.nubBy (P.==)
                   $ FN.fmap (\(a, b, c) -> if a P.< c then (a,b,c) else (c,b,a)) tripleSeq
-      
+
       -- Calculate the inner angle of the atom triples
-      angles = F.foldl (\acc (a1, a2, a3) -> 
+      angles = F.foldl (\acc (a1, a2, a3) ->
         let atoms     = mol ^. molecule_Atoms                                         :: IntMap Atom
-            vec21     = S.zipWith (-) (unsafeCoords atoms a2) (unsafeCoords atoms a1) :: Seq Double 
+            vec21     = S.zipWith (-) (unsafeCoords atoms a2) (unsafeCoords atoms a1) :: Seq Double
             vec23     = S.zipWith (-) (unsafeCoords atoms a2) (unsafeCoords atoms a3) :: Seq Double
         in acc S.|> (vAngle vec21 vec23)) S.empty cleanSeq                            :: Seq Double
-  in  
+  in
       S.zip (radToDegree angles) cleanSeq
 
 
@@ -208,11 +164,9 @@
 unsafeCoords :: IntMap Atom -> Int -> Seq Double
 unsafeCoords atoms idx = (atoms IM.! idx) ^. atom_Coordinates
 
-
 {-|
 __PROOF OF CONCEPT FOR ACCELERATE. NOT TO BE TAKEN AS FINAL FUNCION.
 -}
-<<<<<<< HEAD
 distMat' :: Molecule -> A.Matrix Double
 distMat' mol =
   let coordVec = MI.getCoordinates Serial mol
@@ -223,6 +177,7 @@
 #else
     dM = $(runQ MI.distMat)
 #endif
+
 {-|
 Accelerate fueled bond finding wrapper function. Gives an IntMap of IntSets with
 IntMap indices as bond origins and the IntSet as bond targets for each molecule
@@ -282,21 +237,4 @@
 
 -- vectorProduct :: Seq Double -> Seq Double -> VS.Scalar Double
 -- vectorProduct = $( VS.runQ vectorProduct' )
--}
-
-----------------------------------------------------------------------------------------------------
--- Helper functions, not to be exported
-{-|
-Convert a 'Maybe' value to an 'Either' value.
--}
-maybeToEither ::
-     a          -- ^ 'Left' a will be returned if 'Maybe' was 'Nothing'.
-  -> Maybe b    -- ^ 'Right' b will be returned if 'Maybe' was 'Just' b.
-  -> Either a b
-maybeToEither e Nothing  = Left e
-maybeToEither _ (Just a) = Right a
-=======
-distMat' :: Molecule -> Matrix Double
-distMat' mol = let coordVec = MI.getCoordinates Serial mol in dM coordVec
-  where dM = $( runQ MI.distMat )
->>>>>>> 4d074e14
+-}