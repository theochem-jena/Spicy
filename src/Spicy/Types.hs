{-|
Module      : Spicy.Types
Description : Data types used in the Spicy program.
Copyright   : Phillip Seeber, 2019
License     : GPL-3
Maintainer  : phillip.seeber@uni-jena.de
Stability   : experimental
Portability : POSIX, Windows

Spicy.Types contains the definition of all classes and data types, that are used in Spicy. Mainly it
takes care of the description of molecules (structure, topology, potential energy surface, ...).
-}
<<<<<<< HEAD
{-# LANGUAGE DeriveAnyClass  #-}
{-# LANGUAGE DeriveGeneric   #-}
{-# LANGUAGE TemplateHaskell #-}
=======
{-# LANGUAGE DeriveAnyClass    #-}
{-# LANGUAGE DeriveGeneric     #-}
{-# LANGUAGE FlexibleInstances #-}
>>>>>>> 94e44eae
module Spicy.Types
( Strat(..)
, AccVector(..)
, AccMatrix(..)
, Element(..)
, AtomLabel
, FFType
, Atom(..)
, atom_Element
, atom_Label
, atom_IsPseudo
, atom_FFType
, atom_PCharge
, atom_Coordinates
, Molecule(..)
, molecule_Label
, molecule_Atoms
, molecule_Bonds
, molecule_SubMol
, molecule_Energy
, molecule_Gradient
, molecule_Hessian
, Trajectory
) where
import           Control.DeepSeq
<<<<<<< HEAD
import qualified Data.Array.Unboxed   as AU
import           Data.IntMap.Lazy     (IntMap)
import           Data.IntSet          (IntSet)
import           Data.Sequence        (Seq)
import           Data.Text.Lazy       (Text)
import qualified Data.Vector.Storable as VS
import           GHC.Generics         (Generic)
import           Lens.Micro.Platform
import           Prelude              hiding (cycle, foldl1, foldr1, head, init,
                                       last, maximum, minimum, tail, take,
                                       takeWhile, (!!))
=======
import           Data.Aeson
import           Data.Aeson.Encode.Pretty
import qualified Data.Array.Accelerate     as A
import qualified Data.ByteString.Lazy.UTF8 as BL
import           Data.IntMap.Lazy          (IntMap)
import           Data.IntSet               (IntSet)
import           Data.Sequence             (Seq)
import           GHC.Generics              (Generic)
import           Lens.Micro.Platform       hiding ((.=))
>>>>>>> 94e44eae


{-|
Have a class for the printing of the calculation niveau, which allows to produce a very readable
output.
-}
class NiceShow a where
  niceShow    :: a -> String -- ^ Printing the isolated object
  niceComplex :: a -> String -- ^ Printing the object in the complex form, where everything is meant
                             --   to be printed at once as overview

{-|
Use serial or parallel processing for large data structures. This helps deciding on a per use base,
if to evaluate in serial or parallel, to avoid nested parallelism. Every method employing parallel
operations by Control.Parallel.Strategies should provide this switch in Spicy.
-}
data Strat = Serial | Parallel deriving Eq

{-|
'newtype' wrapper to Accelerate's 'A.Vector's.
-}
newtype AccVector a = AccVector { getAccVector :: A.Vector a } deriving (Generic, Show, Eq)
instance (ToJSON a, A.Elt a) => ToJSON (AccVector a) where
  toJSON vec =
    let plainVec        = getAccVector vec
        (A.Z A.:. xDim) = A.arrayShape plainVec
        elements        = A.toList plainVec
    in  object
          [ "shape"    .= xDim
          , "elements" .= elements
          ]
instance (FromJSON a, A.Elt a) => FromJSON (AccVector a) where
  parseJSON = withObject "AccVector" $ \vec -> do
    xDim     <- vec .: "shape"
    elements <- vec .: "elements"
    return . AccVector $ A.fromList (A.Z A.:. xDim) elements

{-|
'newtype' wrapper to Accelerate's 'A.Matrix's.
-}
newtype AccMatrix a = AccMatrix { getAccMatrix :: A.Matrix a } deriving (Generic, Show, Eq)
instance (ToJSON a, A.Elt a) => ToJSON (AccMatrix a) where
  toJSON mat =
    let plainMat                  = getAccMatrix mat
        (A.Z A.:. xDim A.:. yDim) = A.arrayShape plainMat
        elements                  = A.toList plainMat
    in  object
          [ "shape"    .= (xDim, yDim)
          , "elements" .= elements
          ]
instance (FromJSON a, A.Elt a) => FromJSON (AccMatrix a) where
  parseJSON = withObject "AccVector" $ \mat -> do
    (xDim, yDim) <- mat .: "shape"
    elements     <- mat .: "elements"
    return . AccMatrix $ A.fromList (A.Z A.:. xDim A.:. yDim) elements


----------------------------------------------------------------------------------------------------
{- $moleculeTypes
Types to describe a molecule from a computational geometry point of view. The representation of a
molecule aims to be as descriptive as unambigous as possible and capture all quantities relevant for
molecular dynamics and geometry optimisations (energies, gradients, hessians, force fiekd types,
coordinates, connectivities). Electronic properties, such as dipoles, orbitals, the wavefunction and
so on, will be ignored, as Spicy is not aiming to be an analysis program, but a interface to create
multilayer calculations. Analysis of the results is up to postprocessing.
-}

{-|
All chemical elements. Have them very clear because force fields and pdb names may interfer and are
just arbitrary strings.
-}
data Element =
  H   |                                                                                                                                                                                     He  |
  Li  | Be                                                                                                                                                  | B   | C   | N   | O   | F   | Ne  |
  Na  | Mg                                                                                                                                                  | Al  | Si  | P   | S   | Cl  | Ar  |
  K   | Ca                                                                                      | Sc  | Ti  | V   | Cr  | Mn  | Fe  | Co  | Ni  | Cu  | Zn  | Ga  | Ge  | As  | Se  | Br  | Kr  |
  Rb  | Sr                                                                                      | Y   | Zr  | Nb  | Mo  | Tc  | Ru  | Rh  | Pd  | Ag  | Cd  | In  | Sn  | Sb  | Te  | I   | Xe  |
  Cs  | Ba  | La  | Ce  | Pr  | Nd  | Pm  | Sm  | Eu  | Gd  | Tb  | Dy  | Ho  | Er  | Tm  | Yb  | Lu  | Hf  | Ta  | W   | Re  | Os  | Ir  | Pt  | Au  | Hg  | Tl  | Pb  | Bi  | Po  | At  | Rn  |
  Fr  | Ra  | Ac  | Th  | Pa  | U   | Np  | Pu  | Am  | Cm  | Bk  | Cf  | Es  | Fm  | Md  | No  | Lr  | Rf  | Db  | Sg  | Bh  | Hs  | Mt  | Ds  | Rg  | Cn  | Uut | Fl  | Uup | Lv  | Uus | Uuo
  deriving (Show, Eq, Read, Ord, Enum, Generic, NFData)
instance ToJSON Element where
  toEncoding = genericToEncoding defaultOptions
instance FromJSON Element

{-|
An atom label. They may come from pdb or force field parameter files or can be assigned by other
ways just to distinguish specific atoms.
-}
type AtomLabel = Text

{-|
These are labels for molecular mechanics software. The strings are basically arbitrary and depending
on the MM software used.
-}
type FFType = Text

{-|
An Atom in a 'Molecule'. Atoms are compared by their indices only and they must therefore be unique.
The coordinates of the 'Atom' are defined as 'Seq', as this is extremely easy to concatenate when
building a coordinate vector.
-}
data Atom = Atom
  { _atom_Element     :: Element      -- ^ Chemical 'Element' of the atom.
  , _atom_Label       :: AtomLabel    -- ^ Label, e.g. from a pdb, just for identification, can
                                      --   be empty.
  , _atom_IsPseudo    :: Bool         -- ^ Boolean, telling if this is a pseudo atom, introduced
                                      --   because a bond was broken.
  , _atom_FFType      :: FFType       -- ^ Label depending on the MM software used, identifying
                                      --   topological atom.
  , _atom_PCharge     :: Maybe Double -- ^ Possibly a partial charge.
  , _atom_Coordinates :: Seq Double   -- ^ Coordinates of the atom, cartesian in R³. Relies on
                                      --   the parser to fill with exactly 3 values.
  } deriving (Eq, Generic)
makeLenses ''Atom
instance Show Atom where
  show = BL.toString . encodePretty
instance ToJSON Atom where
  toEncoding = genericToEncoding defaultOptions
instance FromJSON Atom

{-|
A molecule, which might be the whole system, an ONIOM layer or a fragment of the system, each
containing possibly even higher layers for ONIOM or fragments. Stores all associated informations of
a layer.

Starting from a top level molecule, all atoms and bonds of the system are expected to be in the in
this top layer (except pseudoatoms of deeper layers). Therefore if atoms are in a deeper layers of
the recursion, their information is not used to describe a higher layer. Instead, all atoms of
deeper layers (except pseudoatoms) must be also replicated in a higher layer.
-}
data Molecule = Molecule
  { _molecule_Label    :: Text                     -- ^ Comment or identifier of a molecule. Can be
                                                   --   empty.
  , _molecule_Atoms    :: IntMap Atom              -- ^ An 'IntMap' of 'Atom's, 'Atom's identified
                                                   --   by their 'Int' index.
  , _molecule_Bonds    :: IntMap IntSet            -- ^ An IntMap, mapping the index of an 'Atom' in
                                                   --   the 'Molecule' to the indices of all
                                                   --   'Atom's, to which it binds.
  , _molecule_SubMol   :: Seq Molecule             -- ^ A Molecule might contain other molecules.
                                                   --   These might be fragments or higher level
                                                   --   ONIOM layers.
  , _molecule_Energy   :: Maybe Double             -- ^ An energy, that might have been calculated.
  , _molecule_Gradient :: Maybe (AccVector Double) -- ^ A gradient, that might have been calculated.
  , _molecule_Hessian  :: Maybe (AccMatrix Double) -- ^ A hessian, that might have been calculated.
  } deriving (Eq, Generic)
makeLenses ''Molecule
instance Show Molecule where
  show = BL.toString . encodePretty
instance ToJSON Molecule where
  toEncoding = genericToEncoding defaultOptions
instance FromJSON Molecule

{-|
Trajectories are simply 'Seq'uences of 'Molecule's.
-}
type Trajectory = Seq Molecule


----------------------------------------------------------------------------------------------------
{- $compChemTypes
Data types to describe the calculation niveau. They are hierarchically organised and try to cover
everything, so that Spicy is fully aware of the calculation niveau. This has the advantage, that
users basically do not need to know the input of a specific program to perform a Spicy calculation.
-}
{-
{-|
Define commonon tasks for quantum chemistry software.
-}
data Task =
    Energy
  | Gradient
  | Hessian
  | PartialCharge
  deriving (Show, Eq)
instance NiceShow Task where
  niceShow    = show
  niceComplex = show

{-|
Software packages, that have been interfaced by Spicy.
-}
data Software =
    ORCA
  | Psi4
  | NWChem
  | CP2K
  | GAMMES_US
  | Tinker
  | MRCC
  deriving (Show, Eq)
instance NiceShow Software where
  niceShow ORCA      = "ORCA"
  niceShow Psi4      = "Psi4"
  niceShow NWChem    = "NWChem"
  niceShow CP2K      = "CP2K"
  niceShow GAMMES_US = "GAMESS US"
  niceShow Tinker    = "Tinker"
  niceShow MRCC      = "MRCC"
  niceComplex        = niceShow

{-|
Definition of basis sets. Prefer to have a prebuilt list, but allow for the option to use one, that
is not known here by the program specific (!) keyword ('CustomSimple') or by giving the program
specific (!) inline notation of the basis ('CustomComplex').
-}
data Basis =
  -- Ahlrich
    Def2_mSVP
  | Def2_mTZVP
  | Def2_SV_P
  | Def2_SVP
  | Def2_TZVP_f
  | Def2_TZVP
  | Def2_TZVPP
  | Def2_QZVP
  | Def2_QZVPP
  | Def2_SVPD
  | Def2_TZVPD
  | Def2_TZVPPD
  | Def2_QZVPD
  | Def2_QZVPPD
  -- Dunning
  | Cc_pVDZ
  | Cc_pVTZ
  | Cc_pVQZ
  | Cc_pV5Z
  | Cc_pV6Z
  | Aug_cc_pVDZ
  | Aug_cc_pVTZ
  | Aug_cc_pVQZ
  | Aug_cc_pV5Z
  | Aug_cc_pV6Z
  -- Custom basis set
  | CustomSimple String
  | CustomComplex String
  deriving (Show, Eq)
instance NiceShow Basis where
  niceShow Def2_mSVP         = "def2-mSVP"
  niceShow Def2_mTZVP        = "def2-mTZVP"
  niceShow Def2_SV_P         = "def2-SV(P)"
  niceShow Def2_SVP          = "def2-SVP"
  niceShow Def2_TZVP_f       = "def-TZVP(-f)"
  niceShow Def2_TZVP         = "def2-TZVP"
  niceShow Def2_TZVPP        = "def2-TZVPP"
  niceShow Def2_QZVP         = "def2-QZVP"
  niceShow Def2_QZVPP        = "def2-QZVPP"
  niceShow Def2_SVPD         = "def2-SVPD"
  niceShow Def2_TZVPD        = "def2-TZVPD"
  niceShow Def2_TZVPPD       = "def2-TZVPPD"
  niceShow Def2_QZVPD        = "def2-QZVPD"
  niceShow Def2_QZVPPD       = "def2-QZVPPD"
  niceShow Cc_pVDZ           = "cc-pVDZ"
  niceShow Cc_pVTZ           = "cc-pVTZ"
  niceShow Cc_pVQZ           = "cc-pVQZ"
  niceShow Cc_pV5Z           = "cc-pV5Z"
  niceShow Cc_pV6Z           = "cc-pV6Z"
  niceShow Aug_cc_pVDZ       = "aug-cc-pVDZ"
  niceShow Aug_cc_pVTZ       = "aug-cc-pVTZ"
  niceShow Aug_cc_pVQZ       = "aug-cc-pVQZ"
  niceShow Aug_cc_pV5Z       = "aug-cc-pV5Z"
  niceShow Aug_cc_pV6Z       = "aug-cc-pV6Z"
  niceShow (CustomSimple a)  = a
  niceShow (CustomComplex a) = a
  niceComplex                = niceShow

{-|
Charge of the system in the calculation.
-}
type Charge       = Int

{-|
Multiplicity of the system in the calculation.
-}
type Multiplicity = Int

{-|
Type of the referece wavefunction.
-}
data RefWF =
    Restricted
  | Unrestricted
  | RestrictedOpen
  deriving (Show, Eq)
instance NiceShow RefWF where
  niceShow Restricted     = "restricted"
  niceShow Unrestricted   = "unrestricted"
  niceShow RestrictedOpen = "restricted open shell"
  niceComplex Restricted     = "r"
  niceComplex Unrestricted   = "u"
  niceComplex RestrictedOpen = "o"

{-|
Method to calculate derivatives of the energy with respect to coordinates (gradients and hessians).
-}
data DType =
    Analytical
  | Numerical
  | NotAvail
  deriving (Show, Eq)
instance NiceShow DType where
  niceShow Analytical = "analytical"
  niceShow Numerical  = "numerical"
  niceShow NotAvail   = "not available"
  niceComplex Analytical = "a"
  niceComplex Numerical  = "n"
  niceComplex NotAvail   = "x"

{-|
Determines, how the calculation of derivatives can be performed. The records are lists, as it is not
assumed, that e.g. analytical gradients also imply numerical gradients being available.
-}
data Efficiency = Efficiency
  { _has_Gradient          :: [DType]
  , _has_SolventGradient   :: [DType]
  , _has_Hessian           :: [DType]
  , _has_SolventHessian    :: [DType]
  , _has_higherDerivatives :: [DType]
  } deriving (Show, Eq)
makeLenses ''Efficiency
instance NiceShow Efficiency where
  niceShow a =
    "       Gradient        |        Hessian        |     Higher Deriv.     " ++ "\n" ++
    "  GasPhase |  Solvent  |  GasPhase |  Solvent  |                       " ++ "\n" ++
    "-----------+-----------+-----------+-----------+-----------------------" ++ "\n" ++
    printf "  %7s  |  %7s  |  %7s  |  %7s  |  %7s  \n"
      (concatMap niceComplex $ a ^. has_Gradient)
      (concatMap niceComplex $ a ^. has_SolventGradient)
      (concatMap niceComplex $ a ^. has_Hessian)
      (concatMap niceComplex $ a ^. has_SolventHessian)
      (concatMap niceComplex $ a ^. has_higherDerivatives)
  niceComplex a =
    "G-" ++
    (concatMap niceComplex $ a ^. has_Gradient) ++
    "(" ++
    (concatMap niceComplex $ a ^. has_SolventGradient) ++
    ")  " ++
    "H-" ++
    (concatMap niceComplex $ a ^. has_Hessian) ++
    "(" ++
    (concatMap niceComplex $ a ^. has_SolventHessian) ++
    ")  " ++
    "\n"

{-|
Available hamiltonians for semiempirical methods.
-}
data SE_Method =
    SE_XTB1
  | SE_XTB2
  | SE_OM1
  | SE_OM2
  | SE_OM3
  | SE_PM3
  | SE_PM6
  | SE_PM7
  | SE_AM1
  | SE_RM1
  deriving (Eq)
instance Show SE_Method where
  show SE_XTB1 = "GFN-XTB - version 1"
  show SE_XTB2 = "GFN-XTB - version 2"
  show SE_OM1  = "OM(1)"
  show SE_OM2  = "OM(2)"
  show SE_OM3  = "OM(3)"
  show SE_PM3  = "PM3"
  show SE_PM6  = "PM6"
  show SE_PM7  = "PM7"
  show SE_AM1  = "AM1"
  show SE_RM1  = "RM1"
instance NiceShow SE_Method where
  niceShow    = show
  niceComplex = show


-- | Hartree Fock
-- |   -> Approximations
data HF_Approx =
    HF_None
  | HF_RIJK
  | HF_RIJONX
  | HF_RIJCOSX
  deriving (Eq)
instance Show HF_Approx where
  show HF_None    = "None"
  show HF_RIJK    = "RI-JK"
  show HF_RIJONX  = "RI-JONX"
  show HF_RIJCOSX = "RI-JCOSX"

{-|
Available density functionals in density functional theory calculations.
-}
data DFT_Functional =
  -- LDA
    DFT_PWLDA
  | DFT_VWN3
  | DFT_VWN5
  -- GGA
  | DFT_BLYP
  | DFT_OLYP
  | DFT_GLYP
  | DFT_XLYP
  | DFT_PW91
  | DFT_MPWPW
  | DFT_MPWLYP
  | DFT_PBE
  | DFT_RPBE
  | DFT_REVPBE
  | DFT_PWP
  -- metaGGA
  | DFT_M06_L
  | DFT_M11_L
  | DFT_TPSS
  -- Hybrid
  | DFT_B1LYP
  | DFT_B3LYP
  | DFT_O3LYP
  | DFT_X3LYP
  | DFT_BP86
  | DFT_PBE0
  | DFT_BHANDHLYP
  -- metaHybrid
  | DFT_M06
  | DFT_M06_2X
  | DFT_TPSS0
  | DFT_TPSSh
  -- range separated Hybrid
  | WB97
  | WB97X
  | WB97X_D3
  | CAM_B3LYP
  | LV_BLYP
  -- doubleHybrid
  | DFT_B2PLYP
  | DFT_B2PLYP_RI
  | DFT_B2PLYP_D
  | DFT_B2PLYP_D3
  | DFT_MPW2PLYP
  | DFT_MPW2PLYP_D
  | DFT_B2GP_PLYP
  | DFT_B2K_PLYP
  | DFT_B2T_PLYP
  | DFT_PWPB95
  | DFT_PBPB95_RI
  deriving (Eq, Show)

{-|
Available approximations to DFT calculations.
-}
data DFT_Approx =
    DFT_None     -- ^ Conventional DFT without integral approximations
  | DFT_RIJ      -- ^ Density fitting of the Coulomb integrals.
  | DFT_RIJK     -- ^ Density fitting of the Coulomb and exchange integrals.
  | DFT_RIJCOSX  -- ^ ORCA's methods with "normal" fitting of Coulomb integrals and chain of spheres
                 --   fitting for exchange.
  | DFT_RIJONX   -- ^ ORCA's methods with "normal" fitting of Coulomb integrals and alternative
                 --   fitting of exchange integrals
  deriving (Eq)
instance Show DFT_Approx where
  show DFT_None    = "none"
  show DFT_RIJ     = "RI-J"
  show DFT_RIJK    = "RI-JK"
  show DFT_RIJCOSX = "RI-JCOSX"
  show DFT_RIJONX  = "RI-JONX"

{-|
Order of the pertubation theory expansion in Møller-Plesset theory calculations.
-}
data MP_Order =
    MP_N2
  | MP_N2_5
  | MP_N3
  | MP_N4
  | MP_N5
  deriving (Eq)
instance Show MP_Order where
  show MP_N2   = "2"
  show MP_N2_5 = "2.5"
  show MP_N3   = "3"
  show MP_N4   = "4"
  show MP_N5   = "5"

{-|
The type of the Møller-Plesset calculation.
-}
data MP_Flavour =
    MP_Conv -- ^ Canonical/Conventional Møller-Plesset theory.
  | MP_OO   -- ^ Orbital optimised Møller-Plesset methods.
  | MP_F12  -- ^ Explicitly correlated \( F_{12} \) methods.
  deriving (Eq)
instance Show MP_Flavour where
  show MP_Conv = "conventional"
  show MP_OO   = "orbital optimised"
  show MP_F12  = "explicitly correlated"

{-|
Integral approximations in Møller-Plesset calculations.
-}
data MP_Approx =
    MP_None  -- ^ No approximations to Møller-Plesset integrals.
  | MP_RI    -- ^ Use RI-Møller-Plesset methods (will propably need a RI/C basis).
  | MP_DLPNO -- ^ Domain-based local pair natural orbital approximations applied to Møller-Plesset
             --   calculations.
  deriving (Eq)
instance Show MP_Approx where
  show MP_None  = "none"
  show MP_RI    = "RI"
  show MP_DLPNO = "DLPNO"

{-|
Coupled cluster truncation level of the calculation.
-}
data CC_Order =
    CC_D    -- ^ CCD
  | CC_SD   -- ^ CCSD
  | CC_SDT  -- ^ CCSDT
  | CC_SDTQ -- ^ CCSDTQ
  | CC_SDt  -- ^ CCSD(T)
  | CC_SDtq -- ^ CCSD(TQ)
  deriving (Eq)
instance Show CC_Order where
  show CC_D    = "CCD"
  show CC_SD   = "CCSD"
  show CC_SDT  = "CCSDT"
  show CC_SDTQ = "CCSDTQ"
  show CC_SDt  = "CCSD(T)"
  show CC_SDtq = "CCSD(TQ)"

{-|
Type of the coupled cluster calculation.
-}
data CC_Flavour =
    CC_Conv -- ^ Convenctional coupled cluster calculation.
  | CC_OO   -- ^ Orbital optimised coupled cluster calculation.
  | CC_LR   -- ^ Locally renormalised coupled cluster calculation.
  | CC_CR   -- ^ Completely renormalised coupled cluster calculation.
  | CC_F12  -- ^ Explicitly correlated \( F_{12} \) coupled cluster calculation.
  deriving (Eq)
instance Show CC_Flavour where
  show CC_Conv = "conventional"
  show CC_OO   = "orbital optimised"
  show CC_LR   = "locally renormalised"
  show CC_CR   = "completely renormalised"
  show CC_F12  = "explicitly correlated"

{-|
Approximations applied for coupled cluster calculations.
-}
data CC_Approx =
    CC_None  -- ^ No approximations applied.
  | CC_RI    -- ^ Density fitted coupled cluster calculation.
  | CC_DLPNO -- ^ Domain based local natural pair orbitals approximation.
  deriving (Eq)
instance Show CC_Approx where
  show CC_None  = "none"
  show CC_RI    = "RI"
  show CC_DLPNO = "DLPNO"

{-|
CASSCF active space selection.
-}
data CAS_Space = CAS_Space
  { _cas_Space_nElec :: Int   -- ^ Number of electrons in the active space.
  , _cas_Space_Orbs  :: [Int] -- ^ List of orbitals in the active space.
  } deriving (Eq)
makeLenses ''CAS_Space
instance Show CAS_Space where
  show a =
    printf "%10s | %10s\n" "electrons" "orbitals" ++
    printf "%10d | %10d %s"   (a ^. cas_Space_nElec) (length $ a ^. cas_Space_Orbs) (show $ a ^. cas_Space_Orbs)

{-|
In state averaging CASSCF the number of roots to calculate.
-}
type CAS_Roots = Int

{-|
The weights of the individual roots in a state averaging CASSCF calculation. Length of this list
should equal 'CAS_Roots'.
-}
type CAS_Weights = [Double]

{-|
Approximations applied to CASSCF calculations.
-}
data CAS_Approx =
    CAS_Conv    -- ^ No approximations in CASSCF calculation.
  | CAS_RIJK    -- ^ Density fitting of both exchange and Coulomb integrals.
  | CAS_RIJONX  -- ^ Density fitting of Coulomb integrals and ORCA's version of exchange integral
                --   fitting.
  | CAS_RIJCOSX -- ^ Density fitting of Coulomb integrals and chain of spheres fitting of exchange
                --   integrals.
  | CAS_DMRG    -- ^ Density Matrix Renormalisation Group approximation of CASSCF. Makes active
                --   space non-invariant againts active-active orbital rotations.
  deriving (Show, Eq)

{-|
Description of a semiempirical calculation capabilities.
-}
data QC_SE = QC_SE
  { _se_method     :: SE_Method
  , _se_ref        :: RefWF
  , _se_efficiency :: Efficiency
  } deriving (Eq, Show)
makeLenses ''QC_SE

{-|
Description of a Hartree-Fock calculation.
-}
data QC_HF = QC_HF
  { _hf_approx     :: HF_Approx
  , _hf_ref        :: RefWF
  , _hf_efficiency :: Efficiency
  } deriving (Eq, Show)
makeLenses ''QC_HF

{-|
Description of a DFT calculation.
-}
data QC_DFT = QC_DFT
  { _dft_functional :: DFT_Functional
  , _dft_ref        :: RefWF
  , _dft_approx     :: DFT_Approx
  , _dft_efficiency :: Efficiency
  } deriving (Eq, Show)
makeLenses ''QC_DFT

{-|
Description of a Moller-Plesset calculation.
-}
data QC_MPN = QC_MPN
  { _mpn_flavour    :: MP_Flavour
  , _mpn_order      :: MP_Order
  , _mpn_approx     :: MP_Approx
  , _mpn_ref        :: RefWF
  , _mpn_efficiency :: Efficiency
  } deriving (Eq, Show)
makeLenses ''QC_MPN

{-|
Description of a coupled cluster calculation.
-}
data QC_CC = QC_CC
  { _cc_order      :: CC_Order
  , _cc_flavour    :: CC_Flavour
  , _cc_ref        :: RefWF
  , _cc_approx     :: CC_Approx
  , _cc_efficiency :: Efficiency
  } deriving (Eq, Show)
makeLenses ''QC_CC

{-|
Description of a CASSCF calculation capabilities.
-}
data QC_CAS = QC_CAS
  { _cas_approx     :: CAS_Approx
  , _cas_efficiency :: Efficiency
  } deriving (Eq, Show)
makeLenses ''QC_CAS

{-|
A data type, which is designed only for holding quantum chemical capabilities.
-}
data Methods = Methods
  { _methods_qc_SE  :: [QC_SE]  -- ^ Semiempirical methods.
  , _methods_qc_HF  :: [QC_HF]  -- ^ Hartee-Fock.
  , _methods_qc_DFT :: [QC_DFT] -- ^ Density functional theory.
  , _methods_qc_MPN :: [QC_MPN] -- ^ Moller-Plesset theory.
  , _methods_qc_CC  :: [QC_CC]  -- ^ Coupled cluster.
  , _methods_qc_CAS :: [QC_CAS] -- ^ CASSCF.
  } deriving (Eq, Show)
makeLenses ''Methods
-}<|MERGE_RESOLUTION|>--- conflicted
+++ resolved
@@ -10,15 +10,10 @@
 Spicy.Types contains the definition of all classes and data types, that are used in Spicy. Mainly it
 takes care of the description of molecules (structure, topology, potential energy surface, ...).
 -}
-<<<<<<< HEAD
-{-# LANGUAGE DeriveAnyClass  #-}
-{-# LANGUAGE DeriveGeneric   #-}
+{-# LANGUAGE FlexibleInstances #-}
+{-# LANGUAGE DeriveGeneric     #-}
+{-# LANGUAGE DeriveAnyClass    #-}
 {-# LANGUAGE TemplateHaskell #-}
-=======
-{-# LANGUAGE DeriveAnyClass    #-}
-{-# LANGUAGE DeriveGeneric     #-}
-{-# LANGUAGE FlexibleInstances #-}
->>>>>>> 94e44eae
 module Spicy.Types
 ( Strat(..)
 , AccVector(..)
@@ -44,19 +39,6 @@
 , Trajectory
 ) where
 import           Control.DeepSeq
-<<<<<<< HEAD
-import qualified Data.Array.Unboxed   as AU
-import           Data.IntMap.Lazy     (IntMap)
-import           Data.IntSet          (IntSet)
-import           Data.Sequence        (Seq)
-import           Data.Text.Lazy       (Text)
-import qualified Data.Vector.Storable as VS
-import           GHC.Generics         (Generic)
-import           Lens.Micro.Platform
-import           Prelude              hiding (cycle, foldl1, foldr1, head, init,
-                                       last, maximum, minimum, tail, take,
-                                       takeWhile, (!!))
-=======
 import           Data.Aeson
 import           Data.Aeson.Encode.Pretty
 import qualified Data.Array.Accelerate     as A
@@ -66,7 +48,10 @@
 import           Data.Sequence             (Seq)
 import           GHC.Generics              (Generic)
 import           Lens.Micro.Platform       hiding ((.=))
->>>>>>> 94e44eae
+import           Prelude              hiding (cycle, foldl1, foldr1, head, init,
+import           Data.Text.Lazy       (Text)
+                                       last, maximum, minimum, tail, take,
+                                       takeWhile, (!!))
 
 
 {-|
