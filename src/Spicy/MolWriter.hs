--- conflicted
+++ resolved
@@ -10,19 +10,16 @@
 , writeMOL2
 , writeSpicy
 ) where
+import           Data.IntSet           (IntSet)
+import qualified Data.IntSet           as I
 import           Data.List
+import           Data.List.Split
 import           Data.Maybe
 import           Data.Tuple
 import           Lens.Micro.Platform
+import           Numeric.LinearAlgebra
 import           Spicy.Types
 import           Text.Printf
-<<<<<<< HEAD
-import Numeric.LinearAlgebra
-import Data.List.Split
-=======
-import qualified Data.Set as S
-import qualified Data.IntSet as I
->>>>>>> 7b71ac7d
 
 
 --------------------------------------------------------------------------------
@@ -175,13 +172,13 @@
           printf "  %8s  "
             ( case (a ^. atom_PCharge) of
                 Nothing -> "No"
-                Just c -> printf "%8.5f" c
+                Just c  -> printf "%8.5f" c
             ) ++
           printf "  %16.10f  %16.10f  %16.10f  "
             (a ^. atom_Coordinates ^. _1)
             (a ^. atom_Coordinates ^. _2)
             (a ^. atom_Coordinates ^. _3) ++
-          (concat . map (printf "  %6d  ") $ a ^. atom_Connectivity) ++
+          (concat . map (printf "  %6d  ") . I.toList $ a ^. atom_Connectivity) ++
           "\n"
       ) $ atoms
     )
