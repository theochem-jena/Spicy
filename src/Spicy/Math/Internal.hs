{-|
Module      : Spicy.Math.Internal
Description : Basic mathematical operations, auxiliary functions for runQ
Copyright   : Phillip Seeber, 2019
License     : GPL-3
Maintainer  : phillip.seeber@uni-jena.de
Stability   : experimental
Portability : POSIX, Windows

Definitions of auxiliary functions to deal with the GHC bug, making it necessary to have all
'A.runQ' expressions as untyped slices. Functions in this module are not meant for direct use, but
wrapped in the 'Spicy.Math' module.
-}
{-# LANGUAGE TypeOperators #-}
module Spicy.Math.Internal
<<<<<<< HEAD
( getCoordinates
, distMat
, covRMat
, boolBondMatrix
, getCovalentRadii
, findBondPairs
, getElementIdxs
, bondPairsToSeq
, prepareCovalentRadii
, accFindBondsChain
, bondPairsToGraph
) where
=======
  ( getCoordinates
  , distMat
  )
where
>>>>>>> 4d074e14
import           Control.Parallel.Strategies
import           Data.Array.Accelerate         as A
import           Data.Array.Accelerate.Control.Lens
<<<<<<< HEAD
import           Data.Array.Accelerate.IO.Data.Vector.Storable as AVS
import           Data.Array.Accelerate.IO.Data.Vector.Unboxed  as AVU
import qualified Data.Foldable                                 as F
import qualified Data.IntMap                                   as IM
import           Data.Sequence                                 (Seq)
import qualified Data.Sequence                                 as S
import qualified Data.Vector.Storable                          as VS
import qualified Data.Vector.Unboxed                           as VB
import           Prelude
import           Data.Graph.Types                              as GT
import qualified Data.Graph.UGraph                             as UG
-- import           Data.Graph.Connectivity                       as GC
import qualified Lens.Micro.Platform                           as L
import qualified Spicy.Data                                    as D
=======
import           Data.Array.Accelerate.IO.Data.Vector.Storable
                                               as AVS
import qualified Data.Foldable                 as F
import qualified Data.IntMap                   as IM
import qualified Data.Sequence                 as S
import qualified Data.Vector.Storable          as VS
import           Prelude                 hiding ( cycle
                                                , foldl1
                                                , foldr1
                                                , head
                                                , init
                                                , last
                                                , maximum
                                                , minimum
                                                , tail
                                                , take
                                                , takeWhile
                                                , (!!)
                                                , (/=)
                                                )
>>>>>>> 4d074e14
import           Spicy.Types
import           Data.List (group)

{-|
Helper function to get the first element of a triple. Taken from utility-ht == 0.0.14:
https://hackage.haskell.org/package/utility-ht-0.0.14/docs/src/Data-Tuple-HT.html#fst3
-}
fst3 :: (a,b,c) -> a
fst3 (x,_,_) = x

{-|
Get the 'Atom' '_atom_Coordinates' from a 'Molecule' and convert to a plain 'VS.Vector'. This is
therefore basically a concatenation of all cartesian coordinates.
-}
getCoordinates :: Strat -> Molecule -> A.Vector Double
getCoordinates strat mol =
  let atomCoords = case strat of
        Serial -> IM.map _atom_Coordinates (mol ^. molecule_Atoms)
        Parallel ->
          IM.map _atom_Coordinates (mol ^. molecule_Atoms) `using` parTraversable rdeepseq
      plainCoords = IM.foldl' (S.><) S.empty atomCoords
      plainVec    = VS.fromList . F.toList $ plainCoords
      vecLength   = VS.length plainVec
  in  AVS.fromVectors (Z :. vecLength) plainVec

{-|
Calculate the distance matrix from the plain cartesian coordinate vector in \(R^(3 N)\) with \(N\)
being the number of atoms. This functions cannot check, if the cartesian input vector has actually 3
N elements and will crash if the number of elements is not divisable by 3. The calling routine needs
to check this. The resulting matrix will be the square distance matrix.
-}
distMat :: Acc (A.Vector Double) -> Acc (Matrix Double)
distMat v =
  let (Z :. n3) = unlift . shape $ v :: Z :. Exp Int
      n         = n3 `div` 3 :: Exp Int
      dim       = 3 :: Exp Int
      -- Reshape the 3N cartesion input vector to a 3xN matrix with the number of atoms N on
      -- x-axis and (x_n, y_n, z_n) on the y-axis.
<<<<<<< HEAD
      n3Vec     = reshape (lift $ Z :. n :. dim) v
      -- The x-Axis is now a repetition of the atoms on the y-Axis (which were previously
      -- the x-axis) and z now stores the 3 compotents of the coordinates.
      xVec      = A.replicate (lift $ Z :. n :. All :. All) n3Vec
      -- Transpose the 3D array to swap x- and y-axis and also have the numbersbuildExamples of the atoms on x
      -- again. Strangely the lenses start counting in reverse index order.
      yVec      = transposeOn _2 _3 xVec--
=======
      n3Vec     = reshape (lift $ A.Z :. n :. dim) v
      -- The x-Axis is now a repetition of the atoms on the y-Axis (which were previously
      -- the x-axis) and z now stores the 3 compotents of the coordinates.
      xVec      = A.replicate (lift $ Z :. n :. All :. All) n3Vec
      -- Transpose the 3D array to swap x- and y-axis and also have the numbers of the atoms on x
      -- again. Strangely the lenses start counting in reverse index order.
      yVec      = transposeOn _2 _3 xVec
>>>>>>> 4d074e14
  in  -- Overlay the two 3D arrays. The x-y-plane is a table correlating all atom indices with
      -- each other. The z-axis stores the 3 components of the cartesian coordiantes.
      -- Now the 3D arrays will elementwise be subtracted from each other, all results squared,
      -- the z-components folded and square root will be taken and the distance results.
<<<<<<< HEAD
      A.map sqrt . A.sum . A.map (** 2.0) $ A.zipWith (-) xVec yVec



{-|
Retrieve the atom indices as an IntMap for use with the covalentRadii map
-}
getCovalentRadii ::  Molecule -> Either String (A.Vector Double)
getCovalentRadii mol = covRadii
  where
    -- Get the element numbers in the given molecule
    elementNums = IM.map ( ( + 1) . fromEnum . _atom_Element) (mol ^. molecule_Atoms )
    -- Get the number of elemenfBPts in the IntMap
    nrOfAtoms   = IM.size elementNums
    -- Lookup the respective covalent radii from the Spicy.Data.covalentRadiiIM (IntMap)
    -- and assign them to the correspondingbuildExamples atom index
    covRadiiMB  = traverse (`IM.lookup` D.covalentRadiiIM) elementNums
    -- Test if there is some Nothing value in the IntMap (Maybe Double)
    -- If so, give an error message; Else, lift the IntMap out of the Maybe monad -
    -- --> Either String or (IntMap Double)
    leftMsg     = "Getting the covalent radii failed. Typo in the elements?"
    covRadii    =
      case covRadiiMB of
        Nothing   -> Left leftMsg
        Just mat  -> Right $ AVS.fromVectors (Z :. nrOfAtoms) . VS.fromList $ IM.elems mat


{-|
Calculate the matrix of the sum of the covalent radii for the detection of bonds
--> N x N matrix, symmetric
-}
covRMat :: A.Acc (A.Scalar Double) -> Acc (A.Vector Double) -> Acc (A.Matrix Double)
covRMat rFactor covRadii =
  -- Get the number of atoms from the dimension of the cR vector
  let (Z :. nrOfAtoms)    = unlift . shape $ covRadii    :: Z :. Exp Int
      -- Build the matrices by replication of the vector in the y direction
      xCovMat             = A.replicate (lift $ Z :. nrOfAtoms :. All) covRadii
      -- The corresponding "y"-matrix is formed by simple transposition the xy plane
      yCovMat             = A.transpose xCovMat
  -- Get the result by zipping the "3D stack of 2D matrices" using the summation operator
  -- and multiplication by 1.3 (see Literature for the factor)
  -- https://doi.org/10.1063/1.1515483
  in  A.map (* A.the rFactor) $ A.zipWith (+) xCovMat yCovMat


{-|
Build the boolean bond matrix from the cov
-}
boolBondMatrix :: Acc (A.Matrix Double) -> Acc (A.Matrix Double) -> Acc (A.Matrix Bool)
boolBondMatrix -- distanceMatrix covalentRadiiMatrix
  = A.zipWith (\a b -> (a A.<= b) A.&& (a A./= 0.0))


{-|
Map the boolean bond matrix to an IntMap to get the connectivity and find fragments in the later
run.
-}
findBondPairs :: Acc (A.Vector Int) -> Acc (A.Matrix Bool) -> Acc (A.Vector (Int, Int))
findBondPairs elemIdxs bbMatrix =
    let -- Build the index matrix in x-direction
        xMat :: Acc (A.Matrix Int)
        xMat        = A.replicate (lift $ Z :. A.size elemIdxs :. All) elemIdxs

        -- Replicate to get the y-direction
        yMat :: Acc (A.Matrix Int)
        yMat        = A.transpose xMat

        -- Filter bond pairs using the boolean bond matrix
        (_, o, t)   = A.unzip3 $ (^. _1) $ A.filter (^. _1) $ A.zip3 bbMatrix xMat yMat

    in  A.zip o t


getElementIdxs :: Molecule -> A.Vector Int
getElementIdxs molA =
  let atoms       = molA ^. molecule_Atoms
      -- Get the indices from the IntMap of atoms --> [Int]
      idxList     = VS.fromList (IM.keys atoms :: [Int])
      -- Convert to an Acc Vector --> Acc (A.Vector Int)
  in  AVS.fromVectors (Z :. IM.size atoms) idxList :: A.Vector Int

{-|
Map an Accelerate array to a Sequence of tuples of atom indices
-}
bondPairsToSeq ::  A.Array DIM1 (Int, Int) -> Seq (Int, Int)
bondPairsToSeq otVector = otSeq
  where
    otSeq = S.fromList . VB.toList $ AVU.toUnboxed otVector


{-|
Map an Accelerate array to a graphite Graph // EXPERIMENTAL
-- ! TODO 
-}
bondPairsToGraph  :: Molecule -> A.Array DIM1 (Int, Int) -> UG.UGraph Int ()
bondPairsToGraph mol otVector =
  -- Find missing indices (single-atom fragments)
  let missingIdxs = checkRawUnBoxVec mol rawVUnboxed 
      -- build the unboxed vector used to convert to a graph (+ some cleanup)
      rawVUnboxed = VB.uniq
                    $ VB.map (\(a, b) -> if a Prelude.<= b then (a,b) else (b,a))
                    $ AVU.toUnboxed otVector

  -- Convert the unboxed vector to an undirected graph
  in GT.insertVertices (VB.toList missingIdxs) 
      $ UG.fromEdgesList 
      $ Prelude.map (Prelude.uncurry (<->)) 
      $ VB.toList rawVUnboxed
  where
    -- check the raw unboxed vector for missing atoms. 
    -- Nobody will be left behind!
    -- Returns an unboxed vector of "lonely" vertices
    checkRawUnBoxVec :: Molecule -> VB.Vector (Int, Int) -> VB.Vector Int
    checkRawUnBoxVec molA rawVB =
      let atomIdxs    = AVU.toUnboxed $ getElementIdxs molA
          bondIdxList = Prelude.map Prelude.head $ group $ rawVB L.^.. L.each . L.each
      in VB.filter (`Prelude.notElem` bondIdxList) atomIdxs


prepareCovalentRadii :: Molecule -> A.Vector Double
prepareCovalentRadii mol = covRadVec
  where
    msg       = "boolBondMatrix': Something went wrong in looking up covalent radii"
    covRad    = getCovalentRadii mol :: Either String (A.Vector Double)
    covRadVec = case covRad of
                    Left  _ -> error msg
                    Right c -> c

{-|
Compiler-friendly Accelerate function chain to calculate
the bond pairs from molecule-intrinsic properties. Used in Spicy.Math with $(LLVM.runQ)
-}
accFindBondsChain ::
     A.Acc (A.Scalar Double)      -- ^ Scaling factor for the covalent radii sums.
  -> A.Acc (A.Vector Int)         -- ^ Vector of the element indices
  -> A.Acc (A.Vector Double)      -- ^ Coordinate vector
  -> A.Acc (A.Vector Double)      -- ^ Covalent radii vector
  -> A.Acc (A.Vector (Int, Int))  -- ^ Vector of bond pairs
accFindBondsChain radScal idx cV rV =
  -- Covalent radii matrix in the Acc context
  let accCovMat = covRMat radScal rV :: A.Acc (A.Matrix Double)
      -- Distance matrix in the Acc context
      accDistMat = distMat cV :: A.Acc (A.Matrix Double)
      -- Boolean bond matrix defined in the Acc context
      accBoolBondMat = boolBondMatrix accDistMat accCovMat :: A.Acc (A.Matrix Bool)
      -- Complete Acc function chain
  in  findBondPairs idx accBoolBondMat
=======
      A.map sqrt . A.sum . A.map (** 2.0) $ A.zipWith (-) xVec yVec
>>>>>>> 4d074e14
<|MERGE_RESOLUTION|>--- conflicted
+++ resolved
@@ -13,7 +13,6 @@
 -}
 {-# LANGUAGE TypeOperators #-}
 module Spicy.Math.Internal
-<<<<<<< HEAD
 ( getCoordinates
 , distMat
 , covRMat
@@ -26,16 +25,9 @@
 , accFindBondsChain
 , bondPairsToGraph
 ) where
-=======
-  ( getCoordinates
-  , distMat
-  )
-where
->>>>>>> 4d074e14
 import           Control.Parallel.Strategies
 import           Data.Array.Accelerate         as A
 import           Data.Array.Accelerate.Control.Lens
-<<<<<<< HEAD
 import           Data.Array.Accelerate.IO.Data.Vector.Storable as AVS
 import           Data.Array.Accelerate.IO.Data.Vector.Unboxed  as AVU
 import qualified Data.Foldable                                 as F
@@ -50,28 +42,6 @@
 -- import           Data.Graph.Connectivity                       as GC
 import qualified Lens.Micro.Platform                           as L
 import qualified Spicy.Data                                    as D
-=======
-import           Data.Array.Accelerate.IO.Data.Vector.Storable
-                                               as AVS
-import qualified Data.Foldable                 as F
-import qualified Data.IntMap                   as IM
-import qualified Data.Sequence                 as S
-import qualified Data.Vector.Storable          as VS
-import           Prelude                 hiding ( cycle
-                                                , foldl1
-                                                , foldr1
-                                                , head
-                                                , init
-                                                , last
-                                                , maximum
-                                                , minimum
-                                                , tail
-                                                , take
-                                                , takeWhile
-                                                , (!!)
-                                                , (/=)
-                                                )
->>>>>>> 4d074e14
 import           Spicy.Types
 import           Data.List (group)
 
@@ -110,7 +80,6 @@
       dim       = 3 :: Exp Int
       -- Reshape the 3N cartesion input vector to a 3xN matrix with the number of atoms N on
       -- x-axis and (x_n, y_n, z_n) on the y-axis.
-<<<<<<< HEAD
       n3Vec     = reshape (lift $ Z :. n :. dim) v
       -- The x-Axis is now a repetition of the atoms on the y-Axis (which were previously
       -- the x-axis) and z now stores the 3 compotents of the coordinates.
@@ -118,20 +87,10 @@
       -- Transpose the 3D array to swap x- and y-axis and also have the numbersbuildExamples of the atoms on x
       -- again. Strangely the lenses start counting in reverse index order.
       yVec      = transposeOn _2 _3 xVec--
-=======
-      n3Vec     = reshape (lift $ A.Z :. n :. dim) v
-      -- The x-Axis is now a repetition of the atoms on the y-Axis (which were previously
-      -- the x-axis) and z now stores the 3 compotents of the coordinates.
-      xVec      = A.replicate (lift $ Z :. n :. All :. All) n3Vec
-      -- Transpose the 3D array to swap x- and y-axis and also have the numbers of the atoms on x
-      -- again. Strangely the lenses start counting in reverse index order.
-      yVec      = transposeOn _2 _3 xVec
->>>>>>> 4d074e14
   in  -- Overlay the two 3D arrays. The x-y-plane is a table correlating all atom indices with
       -- each other. The z-axis stores the 3 components of the cartesian coordiantes.
       -- Now the 3D arrays will elementwise be subtracted from each other, all results squared,
       -- the z-components folded and square root will be taken and the distance results.
-<<<<<<< HEAD
       A.map sqrt . A.sum . A.map (** 2.0) $ A.zipWith (-) xVec yVec
 
 
@@ -224,24 +183,24 @@
 
 {-|
 Map an Accelerate array to a graphite Graph // EXPERIMENTAL
--- ! TODO 
+-- ! TODO
 -}
 bondPairsToGraph  :: Molecule -> A.Array DIM1 (Int, Int) -> UG.UGraph Int ()
 bondPairsToGraph mol otVector =
   -- Find missing indices (single-atom fragments)
-  let missingIdxs = checkRawUnBoxVec mol rawVUnboxed 
+  let missingIdxs = checkRawUnBoxVec mol rawVUnboxed
       -- build the unboxed vector used to convert to a graph (+ some cleanup)
       rawVUnboxed = VB.uniq
                     $ VB.map (\(a, b) -> if a Prelude.<= b then (a,b) else (b,a))
                     $ AVU.toUnboxed otVector
 
   -- Convert the unboxed vector to an undirected graph
-  in GT.insertVertices (VB.toList missingIdxs) 
-      $ UG.fromEdgesList 
-      $ Prelude.map (Prelude.uncurry (<->)) 
+  in GT.insertVertices (VB.toList missingIdxs)
+      $ UG.fromEdgesList
+      $ Prelude.map (Prelude.uncurry (<->))
       $ VB.toList rawVUnboxed
   where
-    -- check the raw unboxed vector for missing atoms. 
+    -- check the raw unboxed vector for missing atoms.
     -- Nobody will be left behind!
     -- Returns an unboxed vector of "lonely" vertices
     checkRawUnBoxVec :: Molecule -> VB.Vector (Int, Int) -> VB.Vector Int
@@ -278,7 +237,4 @@
       -- Boolean bond matrix defined in the Acc context
       accBoolBondMat = boolBondMatrix accDistMat accCovMat :: A.Acc (A.Matrix Bool)
       -- Complete Acc function chain
-  in  findBondPairs idx accBoolBondMat
-=======
-      A.map sqrt . A.sum . A.map (** 2.0) $ A.zipWith (-) xVec yVec
->>>>>>> 4d074e14
+  in  findBondPairs idx accBoolBondMat