{-|
Module      : Spicy.Molecule.Util
Description : Utilities to manipulate basic molecular data structures.
Copyright   : Phillip Seeber, 2019
License     : GPL-3
Maintainer  : phillip.seeber@uni-jena.de
Stability   : experimental
Portability : POSIX, Windows

This module provides functions to manipulate basic data structures of 'Molecule's, such as indexing.
-}
module Spicy.Molecule.Util
<<<<<<< HEAD
( checkMolecule
, reIndexMolecule
, groupTupleSeq
, groupBy
, nubBy
, fst3
, snd3
, lst3
, makeSubMolsFromAnnoAtoms
) where
=======
  ( checkMolecule
  , reIndexMolecule
  , reIndex2BaseMolecule
  , groupTupleSeq
  , groupBy
  , makeSubMolsFromAnnoAtoms
  , makeBondsUnidirectorial
  , findAtomInSubMols
  )
where
import           Control.Exception.Safe
>>>>>>> 4d074e14
import           Data.Foldable
import           Data.IntMap.Lazy               ( IntMap )
import qualified Data.IntMap.Lazy              as IM
import           Data.IntSet                    ( IntSet
                                                , (\\)
                                                )
import qualified Data.IntSet                   as IS
import           Data.Maybe
import           Data.Sequence                  ( Seq(..) )
import qualified Data.Sequence                 as S
import qualified Data.Text.Lazy                as TL
import           Lens.Micro.Platform
import           Prelude                 hiding ( cycle
                                                , foldl1
                                                , foldr1
                                                , head
                                                , init
                                                , last
                                                , maximum
                                                , minimum
                                                , tail
                                                , take
                                                , takeWhile
                                                , (!!)
                                                )
import           Spicy.Types

{-
"IS" = IntSet
"IM" = IntMap
"oK" = old key
"nK" = new key
"RI" = replaced index
"oS" = old set
"nS" = new set
"oA" = old atom
"nA" = new atom
"sM" = sub molecules
"nL" = next layer
"pA" = pseudo atoms
-}

{-|
Check sanity of 'Molecule', which means test the following criteria:

  - The 'IM.Key's of the '_molecule_Atoms' 'IntMap' are a superset of all 'IM.Key's and 'IS.Key's
    appearing in the 'IntMap' 'IntSet' of '_molecule_Bonds'
  - The deeper layers in 'molecule_SubMol' are proper subsets of the higher layer regarding
    non-pseudo 'Atom' indices
  - Fragments of the same layer are completelty disjoint in their atom indices
  - Bonds of a layer are bidirectorial
  - The size of '_atom_Coordinates' is strictly 3 for all atoms of this layer
-}
checkMolecule :: MonadThrow m => Molecule -> m Molecule
checkMolecule mol
  | not layerIndCheck = throwM $ MolLogicException
    "checkMolecule"
    ("Bonds vs Atoms mismatch. Your bonds bind to non existing atoms." :: String)
  | not fragAtomsDisjCheck = throwM $ MolLogicException
    "checkMolecule"
    ("The atoms of deeper layers are not disjoint but shared by fragments." :: String)
  | not subsetCheckAtoms = throwM $ MolLogicException
    "checkMolecule"
    ("The atoms of deeper layers are not a subset of this layer." :: String)
  | not bondBidectorialCheck = throwM
  $ MolLogicException "checkMolecule" ("The bonds are not bidirectorially defined." :: String)
  | not atomCoordCheck = throwM
  $ MolLogicException "checkMolecule" ("Not all atoms have exactly 3 coordinates." :: String)
  | otherwise = if S.null (mol ^. molecule_SubMol)
    then return mol
    else do
      subMols <- traverse checkMolecule $ mol ^. molecule_SubMol
      return $ mol & molecule_SubMol .~ subMols
 where
  -- Indices of the atoms
  atomInds      = IM.keysSet $ mol ^. molecule_Atoms
  -- Indices of the bond origin atoms
  bondsOrig     = IM.keysSet $ mol ^. molecule_Bonds
  -- Indices of the bond target atoms
  bondsTarget   = IS.unions $ mol ^. molecule_Bonds
  -- Check if bond indices do not exceed atom indices.
  layerIndCheck = IS.null $ (bondsOrig `IS.union` bondsTarget) \\ atomInds
  -- Next layer molecules
  sM            = mol ^. molecule_SubMol
  sMSize        = S.length sM
  -- Disjointment test (no atoms and bonds shared through fragments)
  -- "bA" = Bool_A, "aA" = Atoms_A
  fragAtomsDisjCheck =
    fst
      . foldl'
          (\(bA, aA) (_, aB) ->
            if aA `iMdisjoint` aB && bA then (True, aA `IM.union` aB) else (False, aA)
          )
          (True, IM.empty)
      . S.zip (S.replicate sMSize True)
      . fmap (^. molecule_Atoms)
      $ sM
  -- Next Layer atoms all joined
  nLAtoms              = IM.unions . fmap (^. molecule_Atoms) $ sM
  nLAtomsInds          = IM.keysSet nLAtoms
  -- All pseudo atoms of the next layer set
  nLPseudoAtomsInds    = IM.keysSet . IM.filter (^. atom_IsPseudo) $ nLAtoms
  -- Test if the next deeper layer is a proper subset of the current layer.
  subsetCheckAtoms     = IS.null $ (nLAtomsInds \\ nLPseudoAtomsInds) \\ atomInds
  -- Check if the bonds are bidirectorial
  bondBidectorialCheck = imisBidirectorial $ mol ^. molecule_Bonds
  -- Check if all atoms have exactly 3 coodinates.
  atomCoordCheck = all (\aC -> S.length aC == 3) $ mol ^.. molecule_Atoms . each . atom_Coordinates
    {-
    -- This check doesn't need to be true, as pseudobonds can break the subset property.
    -- All Bonds of the next layer joinded
    nLBonds              = IM.unions . VB.map (^. molecule_Bonds) $ sM
    -- Exclude bonds from and to pseudo atoms in deeper layers
    nLBondsOrigin        = IM.keysSet nLBonds \\ nLPseudoAtomsInds
    nLBondsTarget        = IS.unions nLBonds \\ nLPseudoAtomsInds
    subsetCheckBonds     =
      (nLBondsOrigin `IS.union` nLBondsTarget) \\ (bondsTarget `IS.union` bondsOrig)
    -}

{-|
Check wether an 'IntMap' 'IntSet' structure is bidirectorial.
-}
imisBidirectorial :: IntMap IntSet -> Bool
imisBidirectorial imis = IM.foldrWithKey'
  (\key valIS bool ->
    let -- Look for the IntSet, that can be found when looking up all values from an IntSet of Keys.
        targetIS :: Seq IntSet
        targetIS = IS.foldr'
          (\k acc -> case imis IM.!? k of
            Nothing  -> acc :|> IS.empty
            Just tIS -> acc :|> tIS
          )
          S.empty
          valIS
        -- Check for all in the Seq of found IntSet, if the current key is also a member.
        keyInTargets :: Seq Bool
        keyInTargets = fmap (key `IS.member`) targetIS
    in  -- If the current key is a member of all target IntSet, we are fine. If not, we have a
        -- problem.
        all (== True) keyInTargets && bool
  )
  True
  imis

{-|
Check if 2 'IntMap' are disjoint in their 'IM.Key's.
-}
iMdisjoint :: IntMap a -> IntMap b -> Bool
iMdisjoint a b = IM.null $ a `IM.intersection` b

{-|
This reindexes all structures in a 'Molecule' with predefined counting scheme. This means counting
of 'Atom's will start at 0 and be consecutive. This also influences bonds in '_molecule_Bonds' and
layers in '_molecule_SubMol'. Pseudoatoms will be taken care of.
-}
reIndex2BaseMolecule :: MonadThrow m => Molecule -> m Molecule
reIndex2BaseMolecule mol =
  let allAtomIndices = getAtomIndices mol
      repMap         = IM.fromAscList . (\old -> zip old [0 ..]) . IS.toList $ allAtomIndices
  in  reIndexMolecule repMap mol

{-|
Get the indices of all 'Atom's in a 'Molecule', including those of sublayers in '_molecule_SubMol'
and pseudoatoms therein. This assumes a sane 'Molecule' according to 'checkMolecule'.
-}
getAtomIndices :: Molecule -> IntSet
getAtomIndices mol =
  let -- The indices of all atoms of the current layer
      thisLayerIndices = IM.keysSet $ mol ^. molecule_Atoms
      -- The indices of all sublayers + this layer.
      allIndices = foldr' (<>) thisLayerIndices . fmap (getAtomIndices) $ mol ^. molecule_SubMol
  in  allIndices

{-|
Reindex a complete 'Molecule', including all its deeper layers in '_molecule_SubMol') by mappings
from a global replacement Map, mapping old to new indices. This function assumes, that your molecule
is sane in the overall assumptions of this program. This means that the lower layers obey the
counting scheme of the atoms of the higher layers and pseudoatoms come last.
-}
reIndexMolecule :: MonadThrow m => IntMap Int -> Molecule -> m Molecule
reIndexMolecule repMap mol = do
  -- Get the submolecules
  let subMols = mol ^. molecule_SubMol
  -- Reindex the current layer only
  molRI <- reIndexMoleculeLayer repMap mol
    -- If the molecule has no submolecules:
  if S.null subMols
    -- Then we are done.
    then return molRI
    -- Else we need to reindex the deeper layers also.
    else do
      subMolsRI <- traverse (reIndexMolecule repMap) subMols
      return $ molRI & molecule_SubMol .~ subMolsRI

{-|
Reindex the '_molecule_Atoms' and '_molecule_Bonds' of a single layer of a molecule (ignoring
anything in the '_molecule_SubMol' field). While the completeness of the reindexing is checked and
incompleteness of the replacement 'IntMap' 'Int' will result in 'Left' 'String', it is not checked
if the 'Atom's indexing is sane and indices are unique.
-}
reIndexMoleculeLayer
  :: MonadThrow m
  => IntMap Int -- ^ 'IntMap' with mappings from old indices to new indices (bonds and
                --   atoms).
  -> Molecule   -- ^ Molecule to reindex.
  -> m Molecule -- ^ 'Left' 'String' in case the mapping from old keys to new keys is
                --   incomplete.
reIndexMoleculeLayer repMap mol
  |
  -- If old Atom indices cannot be completely replaced by the Map:
    not $ checkRepMapCompleteIS repMap (IM.keysSet $ mol ^. molecule_Atoms)
  = throwM $ MolLogicException "reIndexMoleculeLayer"
                               "The remapping of indices is not complete for the atom indices."
  |
  -- If old bond type data cannot be completely replaced by the Map:
    not $ checkRepMapCompleteIMIS repMap (mol ^. molecule_Bonds)
  = throwM $ MolLogicException "reIndexMoleculeLayer"
                               "The remapping of indices is not complete for the bond data."
  |
  -- If both checks went fine:
    otherwise
  = return
    $  mol
       -- Use the (%~) lens to update the atoms indices of a molecule with new indices.
    &  molecule_Atoms
    %~ replaceIMKeys repMap
       -- Use the (%~) lens to update keys and values (IntSet) of the bond type data structure.
    &  molecule_Bonds
    %~ replaceIMIS repMap

{-|
Check if 'IntMap' is complete to replace all values in an 'IntSet' (any old 'IS.Key' can be replaced
by a new 'IS.Key').  Gives 'True' if complete, 'False' if the replacement 'IntMap' 'Int' has holes.
-}
checkRepMapCompleteIS
  :: IntMap Int -- ^ 'IntMap' containing the mapping from old 'IS.Key's to new 'IS.Key's.
  -> IntSet     -- ^ 'IntSet' in which values should be replaced.
  -> Bool       -- ^ Result.
checkRepMapCompleteIS repMap is =
  let -- Keys, that can be replaced
      repKeys  = IM.keysSet repMap
      -- Keys that shall be replaced minus keys that can be replaced
      lostKeys = is \\ repKeys
  in  IS.null lostKeys

{-|
Check if 'IntMap' is complete to replace all 'IM.Key's from the old 'IntMap' by new 'IM.Key's. Gives
'True' if the 'IntMap' with replacements is complete and 'False' otherwise.
-}
checkRepMapCompleteIM
  :: IntMap Int -- ^ 'IntMap' containing the mapping from old 'IS.Key's to new 'IS.Key's.
  -> IntMap a   -- ^ 'IntMap' in which 'IM.Key's should be replaced.
  -> Bool       -- ^ Result.
checkRepMapCompleteIM repMap im =
  let -- Keys, that can be replaced
      repKeys  = IM.keysSet repMap
      -- Keys that shall be replaced
      oldKeys  = IM.keysSet im
      -- Keys that cannot be replaced
      lostKeys = oldKeys \\ repKeys
  in  IS.null lostKeys

{-|
Check if 'IntMap' is complete to replace all values in an 'IntMap' 'IntSet' type construction
(replacing both the lookup keys in the 'IntMap', as well as all values in the 'IntSet'). Gives
'True' if complete and 'False' otherwise.
-}
checkRepMapCompleteIMIS
  :: IntMap Int    -- ^ 'IntMap' containing the mapping from old 'IS.Key's to new 'IS.Key's.
  -> IntMap IntSet -- ^ 'IntMap' 'IntSet' in which values and keys should be replaced.
  -> Bool          -- ^ Result.
checkRepMapCompleteIMIS repMap imis =
  let -- All values, that appear in the union of all IntSet
      oldSets = IS.unions imis
  in  checkRepMapCompleteIM repMap imis && checkRepMapCompleteIS repMap oldSets

{-|
Replace all 'IS.Key's from an 'IntSet' according to mappings from an 'IntMap' 'Int'. Entries, that
cannot be found in the 'IntMap' will no be changed.
-}
replaceIS
  :: IntMap Int -- ^ 'IntMap' containing the mapping from old 'IS.Key's to new 'IS.Key's.
  -> IntSet     -- ^ 'IntSet' to be modified.
  -> IntSet     -- ^ Resulting new 'IntSet'.
replaceIS repMap is = IS.map (\oK -> let nK = repMap IM.!? oK in fromMaybe oK nK) is

{-|
Replace all 'IM.Key's in an 'IntMap' according to mappings from an 'IntMap' 'Int'. Entries that
cannot be found in the 'IntMap' will not be changed.
-}
replaceIMKeys
  :: IntMap Int -- ^ 'IntMap' containing the mapping from old 'IM.Key's to new 'IM.Key's.
  -> IntMap a   -- ^ 'IntMap' in which 'IM.Key's shall be replaced.
  -> IntMap a   -- ^ Resulting new 'IntMap' with replaced 'IM.Key's.
replaceIMKeys repMap im = IM.mapKeys (\oK -> let nK = repMap IM.!? oK in fromMaybe oK nK) im

{-|
Replace all lookup-'IM.Key's of an 'IntMap' 'IntSet' and all values in the 'IntSet' by a given
mapping from an 'IntMap'. Entries that cannot be found in the 'IntMap' will not be changed.
-}
replaceIMIS
  :: IntMap Int    -- ^ 'IntMap' containing the mapping from old 'IS.Key's to new 'IS.Key's.
  -> IntMap IntSet -- ^ Original structure, which to replace both keys and values.
  -> IntMap IntSet -- ^ modified structure.
replaceIMIS repMap imis =
  -- Replace all values in all IntSet
  IM.map (replaceIS repMap)
  -- Replace all lookup keys
    . replaceIMKeys repMap
    $ imis

{-|
Group by the first tuple element and within this group build an IntSet of the the second tuple
elements.
-}
groupTupleSeq :: Seq (Int, Int) -> IntMap IntSet
groupTupleSeq a =
  let -- Build groups of tuples with same keys.
      keyValGroups :: Seq (Seq (Int, Int))
      keyValGroups = groupBy (\x y -> fst x == fst y) . S.sortOn fst $ a
      -- Transform the grouped key value structures to a Seq (IntMap IntSet), where each IntMap has
      -- just one key.
      atomicIntMaps :: MonadThrow m => m (Seq (IntMap IntSet))
      atomicIntMaps = traverse imisFromGroupedSequence keyValGroups
      -- Fold all atom IntMap in the sequence into one.
      completeMap   = foldl' (<>) IM.empty <$> atomicIntMaps
  in  -- The only way this function can fail, is if keys would not properly be groupled. This cannot
      -- happen if 'groupBy' is called correclty before 'imisFromGroupedSequence'. Therefore default
      -- to the empty IntMap if this case, that cannot happen, happens.
      case completeMap of
        Left  _  -> IM.empty
        Right im -> im

{-|
Create the IntMap IntSet structure from a group of 'IM.Key' value pairs. This means, that the first
elements of the tuple, all need to be the same 'IM.key'. If they are not the assumptions of this
function are not met and a 'Left' 'String' as error will be returned. The result will be an IntMap
with a single 'IM.Key'.
-}
imisFromGroupedSequence :: MonadThrow m => Seq (Int, Int) -> m (IntMap IntSet)
imisFromGroupedSequence group
  | S.null group = return IM.empty
  | keyCheck = case headKey of
    Nothing -> return IM.empty
    Just k  -> return $ IM.fromList [(k, values)]
  | otherwise = throwM
  $ DataStructureException "imisFromGroupedSequence" "The keys are not all the same."
 where
  headGroup = group S.!? 0
  keys      = fst <$> group
  headKey   = fst <$> headGroup
  keyCheck  = all (== headKey) (pure <$> keys)
  values    = IS.fromList . toList . fmap snd $ group

{-|
This function implements
[groupBy](http://hackage.haskell.org/package/base-4.12.0.0/docs/Data-List.html#v:groupBy) as in
Data.List:
"The group function takes a list and returns a list of lists such that the concatenation of the
result is equal to the argument. Moreover, each sublist in the result contains only equal elements."
-}
groupBy :: (a -> a -> Bool) -> Seq a -> Seq (Seq a)
groupBy _ S.Empty    = S.empty
groupBy f (x :<| xs) = (x :<| ys) :<| groupBy f zs where (ys, zs) = S.spanl (f x) xs

{-|
This function provides the 
[nubBy](https://hackage.haskell.org/package/base-4.12.0.0/docs/Data-List.html#v:nubBy) 
function for Sequences. This is a fork of the original list 
[code](https://hackage.haskell.org/package/base-4.12.0.0/docs/src/Data.OldList.html#nubBy)
-}
nubBy :: (a -> a -> Bool) -> Seq a -> Seq a
nubBy _  S.Empty    = S.Empty 
nubBy eq (x :<| xs) = x :<| nubBy eq (S.filter (\ y -> not (eq x y)) xs)


{-|
Give the first of a triple (3-Tuple). For eventual convenience use
-}
fst3 :: (a, b, c) -> a
fst3 (x, _, _) = x


{-|
Give the second of a triple (3-Tuple). For eventual convenience use
-}
snd3 :: (a, b, c) -> b
snd3 (_, x, _) = x


{-|
Give the last of a triple (3-Tuple). For eventual convenience use
-}
lst3 :: (a, b, c) -> c
lst3 (_, _, x) = x



{-|
Group a common parser structure based on a submolecule identifier.
-}
groupAnnoAtomsAsSubMols
  :: Seq (Int, (Int, TL.Text), Atom)       -- ^ A plain 'Seq' of all 'Atom's in the 'Molecule'.
                                           --   They are annoated in a Tuple as:
                                           --   @(atomIndex, (subMolID, subMolName), atom)@
                                           --
  -> Seq (Seq (Int, (Int, TL.Text), Atom)) -- ^ Groups of annotated submolecules, which share a
                                           --   common subMolID.
groupAnnoAtomsAsSubMols annoAtoms =
  groupBy (\x y -> x ^. _2 . _1 == y ^. _2 . _1)
    . S.unstableSortOn (\(_, (subID, _), _) -> subID)
    $ annoAtoms

{-|
Take a group ('Seq') of 'Atom's as formed by 'groupAsSubMols and the bonds of the complete
'Molecule'. Then form a proper submolecule. This function relies on the group of being a proper
submolecule and will hapilly accept groups that are not.
-}
makeSubMolFromGroup
  :: Seq (Int, (Int, TL.Text), Atom) -- ^ A group of annotated atoms in the style of:
                                     --   @(atomIndex, (subMolID, subMolName), atom)@
  -> IntMap IntSet                   -- ^ Bond type data structure of the whole molecule.
  -> Molecule                        -- ^ A newly formed submolecule.
makeSubMolFromGroup group bonds =
  let atoms    = IM.fromList . toList . fmap (\(ind, _, atom) -> (ind, atom)) $ group
      label    = fromMaybe "" . (S.!? 0) . fmap (^. _2 . _2) $ group
      atomInds = IM.keysSet atoms
      -- Remove all bonds from the IntMap, that have origin on atoms not in this set and all
      -- target atoms that are not in the set.
      bondsCleaned :: IntMap IntSet
      bondsCleaned = IM.map (IS.filter (`IS.member` atomInds)) $ bonds `IM.restrictKeys` atomInds
  in  Molecule { _molecule_Label    = label
               , _molecule_Atoms    = atoms
               , _molecule_Bonds    = bondsCleaned
               , _molecule_SubMol   = S.empty
               , _molecule_Energy   = Nothing
               , _molecule_Gradient = Nothing
               , _molecule_Hessian  = Nothing
               }

{-|
From some common parser informations, form the sub molecules.
-}
makeSubMolsFromAnnoAtoms
  :: Seq (Int, (Int, TL.Text), Atom) -- ^ A plain 'Seq' of all 'Atom's in the 'Molecule'. They are
                                     --   annoated in a Tuple as:
                                     --   @(atomIndex, (subMolID, subMolName), atom)@
  -> IntMap IntSet                   -- ^ Bonds for the whole 'Molecule'. See '_molecule_Bonds'.
  -> Seq Molecule                    -- ^ The submolecules.
makeSubMolsFromAnnoAtoms annoAtoms bonds =
  let subMolAtomGroups = groupAnnoAtomsAsSubMols annoAtoms
<<<<<<< HEAD
  in  fmap (`makeSubMolFromGroup` bonds) subMolAtomGroups
=======
  in  fmap (\g -> makeSubMolFromGroup g bonds) subMolAtomGroups

{-|
The bond structure, which is defined bidirectorially can be reduced to be defined unidirectorial. If
you imagine this structure as the bond matrix, this is the same as taking just the upper right
triangular matrix without the main diagonal.
-}
makeBondsUnidirectorial :: IntMap IntSet -> IntMap IntSet
makeBondsUnidirectorial imis = removeEmptyIMIS $ IM.foldrWithKey
  (\key valIS acc -> IM.update (\_ -> Just $ IS.filter (> key) valIS) key acc)
  imis
  imis

{-|
This function takes and 'IntMap' 'IntSet' structure and a single update tuple. All values from the
'IntSet' will be looked up in the 'IntMap' as 'IM.Key', and the 'IM.Key' from the tuple will be
removed from the so obtained pairs.

Example:
@removeInverseFromIMIS map (5, IS.fromList [1,2,3])@ would remove the value 5 from the 'IntMap'
entries ('IntSet's) with the 'IM.Key's 1, 2 and 3.
-}
-- "val2Rem" = value to remove
removeInverseFromIMIS
  :: IntMap IntSet    -- ^ Original structure.
  -> (IM.Key, IntSet) -- ^ The update tuple. 'IM.Key' is the value to be removed from the 'IntSet's,
                      --   that are found, when looking up all values from the 'IntSet' in the
                      --   'IntMap'.
  -> IntMap IntSet    -- ^ Updated structure.
removeInverseFromIMIS imis (val2Rem, keys) = IM.foldrWithKey'
  (\key _ acc ->
    if key `IS.member` keys then IM.update (Just <$> IS.delete val2Rem) key acc else acc
  )
  imis
  imis

{-|
Remove 'IM.Key' value pairs from the 'IntMap', where the 'IntSet' is empty.
-}
removeEmptyIMIS :: IntMap IntSet -> IntMap IntSet
removeEmptyIMIS imis = IM.foldrWithKey'
  (\key is acc -> IM.update (\_ -> if IS.null is then Nothing else Just is) key acc)
  imis
  imis

{-|
Given a 'IM.Key' (representing an 'Atom'), determine in which fragment ('_molecule_SubMol') the
'Atom' is.
-}
findAtomInSubMols
  :: Int             -- ^ 'Atom' to find in the fragments.
  -> IntMap Molecule -- ^ Annotated fragments in an 'IntMap'
  -> Maybe Int       -- ^ The 'IM.Key' aka fragment number in which the atom has been found.
findAtomInSubMols atomKey annoFrags =
  fst
    <$> ( IM.lookupMin
        . IM.filter (== True)
        . IM.map (\mol -> atomKey `IM.member` (mol ^. molecule_Atoms))
        $ annoFrags
        )
>>>>>>> 4d074e14
<|MERGE_RESOLUTION|>--- conflicted
+++ resolved
@@ -10,7 +10,6 @@
 This module provides functions to manipulate basic data structures of 'Molecule's, such as indexing.
 -}
 module Spicy.Molecule.Util
-<<<<<<< HEAD
 ( checkMolecule
 , reIndexMolecule
 , groupTupleSeq
@@ -21,19 +20,6 @@
 , lst3
 , makeSubMolsFromAnnoAtoms
 ) where
-=======
-  ( checkMolecule
-  , reIndexMolecule
-  , reIndex2BaseMolecule
-  , groupTupleSeq
-  , groupBy
-  , makeSubMolsFromAnnoAtoms
-  , makeBondsUnidirectorial
-  , findAtomInSubMols
-  )
-where
-import           Control.Exception.Safe
->>>>>>> 4d074e14
 import           Data.Foldable
 import           Data.IntMap.Lazy               ( IntMap )
 import qualified Data.IntMap.Lazy              as IM
@@ -400,13 +386,13 @@
 groupBy f (x :<| xs) = (x :<| ys) :<| groupBy f zs where (ys, zs) = S.spanl (f x) xs
 
 {-|
-This function provides the 
-[nubBy](https://hackage.haskell.org/package/base-4.12.0.0/docs/Data-List.html#v:nubBy) 
-function for Sequences. This is a fork of the original list 
+This function provides the
+[nubBy](https://hackage.haskell.org/package/base-4.12.0.0/docs/Data-List.html#v:nubBy)
+function for Sequences. This is a fork of the original list
 [code](https://hackage.haskell.org/package/base-4.12.0.0/docs/src/Data.OldList.html#nubBy)
 -}
 nubBy :: (a -> a -> Bool) -> Seq a -> Seq a
-nubBy _  S.Empty    = S.Empty 
+nubBy _  S.Empty    = S.Empty
 nubBy eq (x :<| xs) = x :<| nubBy eq (S.filter (\ y -> not (eq x y)) xs)
 
 
@@ -485,9 +471,6 @@
   -> Seq Molecule                    -- ^ The submolecules.
 makeSubMolsFromAnnoAtoms annoAtoms bonds =
   let subMolAtomGroups = groupAnnoAtomsAsSubMols annoAtoms
-<<<<<<< HEAD
-  in  fmap (`makeSubMolFromGroup` bonds) subMolAtomGroups
-=======
   in  fmap (\g -> makeSubMolFromGroup g bonds) subMolAtomGroups
 
 {-|
@@ -547,5 +530,4 @@
         . IM.filter (== True)
         . IM.map (\mol -> atomKey `IM.member` (mol ^. molecule_Atoms))
         $ annoFrags
-        )
->>>>>>> 4d074e14
+        )